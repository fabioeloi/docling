--- conflicted
+++ resolved
@@ -25,20 +25,11 @@
 # actual dependencies:
 ######################
 python = "^3.9"
-<<<<<<< HEAD
-docling-ibm-models = "^3.0.0"
-deepsearch-glm = "^1.0.0"
-docling-parse = "^3.0.0"
-#docling-core = { version = "^2.9.0", extras = ["chunking"] }
-docling-core = { git = "ssh://git@github.com/DS4SD/docling-core.git", branch = "improve-doc-item-typing" }
-pydantic = "^2.0.0"
-=======
-docling-core = { version = "^2.9.0", extras = ["chunking"] }
+docling-core = { version = "^2.10.0", extras = ["chunking"] }
 pydantic = "^2.0.0"
 docling-ibm-models = "^3.1.0"
 deepsearch-glm = "^1.0.0"
 docling-parse = "^3.0.0"
->>>>>>> 31184ad5
 filetype = "^1.2.0"
 pypdfium2 = "^4.30.0"
 pydantic-settings = "^2.3.0"
