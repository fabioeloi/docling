import importlib
import json
import logging
import time
import warnings
from enum import Enum
from pathlib import Path
from typing import Annotated, Dict, Iterable, List, Optional, Type

import typer
from docling_core.utils.file import resolve_file_source

from docling.backend.docling_parse_backend import DoclingParseDocumentBackend
from docling.backend.docling_parse_v2_backend import DoclingParseV2DocumentBackend
from docling.backend.pdf_backend import PdfDocumentBackend
from docling.backend.pypdfium2_backend import PyPdfiumDocumentBackend
from docling.datamodel.base_models import (
    ConversionStatus,
    FormatToExtensions,
    InputFormat,
    OutputFormat,
)
from docling.datamodel.document import ConversionResult
from docling.datamodel.pipeline_options import (
    EasyOcrOptions,
    OcrOptions,
    PdfPipelineOptions,
    TableFormerMode,
    TesseractCliOcrOptions,
    TesseractOcrOptions,
    TableFormerMode,
)
from docling.document_converter import DocumentConverter, FormatOption, PdfFormatOption

warnings.filterwarnings(action="ignore", category=UserWarning, module="pydantic|torch")
warnings.filterwarnings(action="ignore", category=FutureWarning, module="easyocr")

_log = logging.getLogger(__name__)
from rich.console import Console

err_console = Console(stderr=True)


app = typer.Typer(
    name="Docling",
    no_args_is_help=True,
    add_completion=False,
    pretty_exceptions_enable=False,
)


def version_callback(value: bool):
    if value:
        docling_version = importlib.metadata.version("docling")
        docling_core_version = importlib.metadata.version("docling-core")
        docling_ibm_models_version = importlib.metadata.version("docling-ibm-models")
        docling_parse_version = importlib.metadata.version("docling-parse")
        print(f"Docling version: {docling_version}")
        print(f"Docling Core version: {docling_core_version}")
        print(f"Docling IBM Models version: {docling_ibm_models_version}")
        print(f"Docling Parse version: {docling_parse_version}")
        raise typer.Exit()


# Define an enum for the backend options
class PdfBackend(str, Enum):
    PYPDFIUM2 = "pypdfium2"
    DLPARSE_V1 = "dlparse_v1"
    DLPARSE_V2 = "dlparse_v2"


# Define an enum for the ocr engines
class OcrEngine(str, Enum):
    EASYOCR = "easyocr"
    TESSERACT_CLI = "tesseract_cli"
    TESSERACT = "tesseract"


def export_documents(
    conv_results: Iterable[ConversionResult],
    output_dir: Path,
    export_json: bool,
    export_md: bool,
    export_txt: bool,
    export_doctags: bool,
    export_itxt: bool,
):

    success_count = 0
    failure_count = 0

    for conv_res in conv_results:
        if conv_res.status == ConversionStatus.SUCCESS:
            success_count += 1
            doc_filename = conv_res.input.file.stem

            # Export Deep Search document JSON format:
            if export_json:
                fname = output_dir / f"{doc_filename}.json"
                with fname.open("w", encoding="utf8") as fp:
                    _log.info(f"writing JSON output to {fname}")
                    fp.write(json.dumps(conv_res.document.export_to_dict()))

            # Export Text format:
            if export_txt:
                fname = output_dir / f"{doc_filename}.txt"
                with fname.open("w", encoding="utf8") as fp:
                    _log.info(f"writing Text output to {fname}")
                    fp.write(conv_res.document.export_to_markdown(strict_text=True))

            # Export Markdown format:
            if export_md:
                fname = output_dir / f"{doc_filename}.md"
                with fname.open("w", encoding="utf8") as fp:
                    _log.info(f"writing Markdown output to {fname}")
                    fp.write(conv_res.document.export_to_markdown())

            # Export Document Tags format:
            if export_doctags:
                fname = output_dir / f"{doc_filename}.doctags"
                with fname.open("w", encoding="utf8") as fp:
                    _log.info(f"writing Doc Tags output to {fname}")
                    fp.write(conv_res.document.export_to_document_tokens())

            # Export Indented Text format:
            if export_itxt:
                fname = output_dir / f"{doc_filename}.itxt"
                with fname.open("w") as fp:
                    _log.info(f"writing Indented Text output to {fname}")
                    fp.write(conv_res.document._export_to_indented_text())
        else:
            _log.warning(f"Document {conv_res.input.file} failed to convert.")
            failure_count += 1

    _log.info(
        f"Processed {success_count + failure_count} docs, of which {failure_count} failed"
    )


@app.command(no_args_is_help=True)
def convert(
    input_sources: Annotated[
        List[str],
        typer.Argument(
            ...,
            metavar="source",
            help="PDF files to convert. Can be local file / directory paths or URL.",
        ),
    ],
    from_formats: List[InputFormat] = typer.Option(
        None,
        "--from",
        help="Specify input formats to convert from. Defaults to all formats.",
    ),
    to_formats: List[OutputFormat] = typer.Option(
        None, "--to", help="Specify output formats. Defaults to Markdown."
    ),
    ocr: Annotated[
        bool,
        typer.Option(
            ..., help="If enabled, the bitmap content will be processed using OCR."
        ),
    ] = True,
    force_ocr: Annotated[
        bool,
        typer.Option(
            ...,
            help="Replace any existing text with OCR generated text over the full content.",
        ),
    ] = False,
    ocr_engine: Annotated[
        OcrEngine, typer.Option(..., help="The OCR engine to use.")
    ] = OcrEngine.EASYOCR,
    pdf_backend: Annotated[
        PdfBackend, typer.Option(..., help="The PDF backend to use.")
    ] = PdfBackend.DLPARSE_V1,
    table_mode: Annotated[
        TableFormerMode,
        typer.Option(..., help="The mode to use in the table structure model."),
    ] = TableFormerMode.FAST,
    artifacts_path: Annotated[
        Optional[Path],
        typer.Option(..., help="If provided, the location of the model artifacts."),
    ] = None,
    abort_on_error: Annotated[
        bool,
        typer.Option(
            ...,
            "--abort-on-error/--no-abort-on-error",
            help="If enabled, the bitmap content will be processed using OCR.",
        ),
    ] = False,
    output: Annotated[
        Path, typer.Option(..., help="Output directory where results are saved.")
    ] = Path("."),
    verbose: Annotated[
        int,
        typer.Option(
            "--verbose",
            "-v",
            count=True,
            help="Set the verbosity level. -v for info logging, -vv for debug logging.",
        ),
    ] = 0,
    version: Annotated[
        Optional[bool],
        typer.Option(
            "--version",
            callback=version_callback,
            is_eager=True,
            help="Show version information.",
        ),
    ] = None,
):
    if verbose == 0:
        logging.basicConfig(level=logging.WARNING)
    elif verbose == 1:
        logging.basicConfig(level=logging.INFO)
    elif verbose == 2:
        logging.basicConfig(level=logging.DEBUG)

    if from_formats is None:
        from_formats = [e for e in InputFormat]

    input_doc_paths: List[Path] = []
    for src in input_sources:
        source = resolve_file_source(source=src)
        if not source.exists():
            err_console.print(
                f"[red]Error: The input file {source} does not exist.[/red]"
            )
            raise typer.Abort()
        elif source.is_dir():
            for fmt in from_formats:
                for ext in FormatToExtensions[fmt]:
                    input_doc_paths.extend(list(source.glob(f"**/*.{ext}")))
                    input_doc_paths.extend(list(source.glob(f"**/*.{ext.upper()}")))
        else:
            input_doc_paths.append(source)

    if to_formats is None:
        to_formats = [OutputFormat.MARKDOWN]

    export_json = OutputFormat.JSON in to_formats
    export_md = OutputFormat.MARKDOWN in to_formats
    export_txt = OutputFormat.TEXT in to_formats
    export_doctags = OutputFormat.DOCTAGS in to_formats
    export_itxt = OutputFormat.INDENTED_TEXT in to_formats

    match ocr_engine:
        case OcrEngine.EASYOCR:
            ocr_options: OcrOptions = EasyOcrOptions(force_full_page_ocr=force_ocr)
        case OcrEngine.TESSERACT_CLI:
            ocr_options = TesseractCliOcrOptions(force_full_page_ocr=force_ocr)
        case OcrEngine.TESSERACT:
            ocr_options = TesseractOcrOptions(force_full_page_ocr=force_ocr)
        case _:
            raise RuntimeError(f"Unexpected OCR engine type {ocr_engine}")

    pipeline_options = PdfPipelineOptions(
        do_ocr=ocr,
        ocr_options=ocr_options,
        do_table_structure=True,
    )
    pipeline_options.table_structure_options.do_cell_matching = True  # do_cell_matching
<<<<<<< HEAD
    pipeline_options.table_structure_options.mode = TableFormerMode.ACCURATE
    
=======
    pipeline_options.table_structure_options.mode = table_mode

    if artifacts_path is not None:
        pipeline_options.artifacts_path = artifacts_path

    match pdf_backend:
        case PdfBackend.DLPARSE_V1:
            backend: Type[PdfDocumentBackend] = DoclingParseDocumentBackend
        case PdfBackend.DLPARSE_V2:
            backend = DoclingParseV2DocumentBackend
        case PdfBackend.PYPDFIUM2:
            backend = PyPdfiumDocumentBackend
        case _:
            raise RuntimeError(f"Unexpected PDF backend type {pdf_backend}")

>>>>>>> 7a97d711
    format_options: Dict[InputFormat, FormatOption] = {
        InputFormat.PDF: PdfFormatOption(
            pipeline_options=pipeline_options,
            backend=backend,  # pdf_backend
        )
    }
    doc_converter = DocumentConverter(
        allowed_formats=from_formats,
        format_options=format_options,
    )

    start_time = time.time()

    conv_results = doc_converter.convert_all(
        input_doc_paths, raises_on_error=abort_on_error
    )

    output.mkdir(parents=True, exist_ok=True)
    export_documents(
        conv_results,
        output_dir=output,
        export_json=export_json,
        export_md=export_md,
        export_txt=export_txt,
        export_doctags=export_doctags,
        export_itxt=export_itxt,
    )

    end_time = time.time() - start_time

    _log.info(f"All documents were converted in {end_time:.2f} seconds.")


click_app = typer.main.get_command(app)

if __name__ == "__main__":
    app()<|MERGE_RESOLUTION|>--- conflicted
+++ resolved
@@ -263,10 +263,7 @@
         do_table_structure=True,
     )
     pipeline_options.table_structure_options.do_cell_matching = True  # do_cell_matching
-<<<<<<< HEAD
-    pipeline_options.table_structure_options.mode = TableFormerMode.ACCURATE
-    
-=======
+
     pipeline_options.table_structure_options.mode = table_mode
 
     if artifacts_path is not None:
@@ -282,7 +279,6 @@
         case _:
             raise RuntimeError(f"Unexpected PDF backend type {pdf_backend}")
 
->>>>>>> 7a97d711
     format_options: Dict[InputFormat, FormatOption] = {
         InputFormat.PDF: PdfFormatOption(
             pipeline_options=pipeline_options,
